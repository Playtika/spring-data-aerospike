--- conflicted
+++ resolved
@@ -26,14 +26,9 @@
         <project.build.sourceEncoding>UTF-8</project.build.sourceEncoding>
         <asciidoctor.maven.plugin.version>1.5.2.1</asciidoctor.maven.plugin.version>
         <jruby.version>1.7.20.1</jruby.version>
-<<<<<<< HEAD
-=======
-
         <spring-boot-starter-test.version>1.5.1.RELEASE</spring-boot-starter-test.version>
         <testcontainers.version>1.2.0</testcontainers.version>
         <docker-java.version>3.0.6</docker-java.version>
-
->>>>>>> 9a1c742c
     </properties>
 
     <licenses>
@@ -149,7 +144,7 @@
         <dependency>
             <groupId>com.aerospike</groupId>
             <artifactId>aerospike-helper-java</artifactId>
-            <version>1.2</version>
+            <version>1.1</version>
         </dependency>
 
         <!-- Logging -->

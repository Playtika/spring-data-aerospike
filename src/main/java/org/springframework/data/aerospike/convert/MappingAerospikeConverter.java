/*
 * Copyright 2015 the original author or authors.
 *
 * Licensed under the Apache License, Version 2.0 (the "License");
 * you may not use this file except in compliance with the License.
 * You may obtain a copy of the License at
 *
 *      http://www.apache.org/licenses/LICENSE-2.0
 *
 * Unless required by applicable law or agreed to in writing, software
 * distributed under the License is distributed on an "AS IS" BASIS,
 * WITHOUT WARRANTIES OR CONDITIONS OF ANY KIND, either express or implied.
 * See the License for the specific language governing permissions and
 * limitations under the License.
 */
package org.springframework.data.aerospike.convert;

import org.springframework.beans.factory.InitializingBean;
import org.springframework.core.convert.ConversionService;
import org.springframework.core.convert.support.DefaultConversionService;
import org.springframework.core.convert.support.GenericConversionService;
import org.springframework.data.aerospike.mapping.AerospikeMappingContext;
import org.springframework.data.convert.*;

import java.util.Map;

import static java.util.Arrays.asList;

/**
 * An implementation of {@link AerospikeConverter} to read domain objects from {@link AerospikeReadData} and write domain
 * objects into {@link AerospikeWriteData}.
 *
 * @author Oliver Gierke
 */
public class MappingAerospikeConverter implements InitializingBean, AerospikeConverter {

	private final CustomConversions conversions;
	private final GenericConversionService conversionService;
	private final MappingAerospikeReadConverter readConverter;
	private final MappingAerospikeWriteConverter writeConverter;

	/**
	 * Creates a new {@link MappingAerospikeConverter}.
	 */
	public MappingAerospikeConverter(AerospikeMappingContext mappingContext, CustomConversions conversions,
									 AerospikeTypeAliasAccessor aerospikeTypeAliasAccessor) {
		this.conversions = conversions;
		this.conversionService = new DefaultConversionService();

		EntityInstantiators entityInstantiators = new EntityInstantiators();
		TypeMapper<Map<String, Object>> typeMapper = new DefaultTypeMapper<>(aerospikeTypeAliasAccessor,
				mappingContext, asList(new SimpleTypeInformationMapper()));

		this.writeConverter = new MappingAerospikeWriteConverter(typeMapper, mappingContext, conversions, conversionService);
		this.readConverter = new MappingAerospikeReadConverter(entityInstantiators, typeMapper, mappingContext, conversions, conversionService);
	}

	@Override
	public void afterPropertiesSet() {
		conversions.registerConvertersIn(conversionService);
	}

	/*
	 * (non-Javadoc)
	 * @see org.springframework.data.convert.EntityConverter#getConversionService()
	 */
	@Override
	public ConversionService getConversionService() {
		return conversionService;
	}

<<<<<<< HEAD
	/*
	 * (non-Javadoc)
	 * @see org.springframework.data.convert.EntityReader#read(java.lang.Class, S)
	 */
	@Override
	@SuppressWarnings("unchecked")
	public <R> R read(Class<R> type, final AerospikeData data) {

		TypeInformation<?> readType = typeMapper.readType(data, ClassTypeInformation.from(type));
		TypeInformation<?> typeToUse = type.isAssignableFrom(readType.getType()) ? readType : ClassTypeInformation
				.from(type);

		final AerospikePersistentEntity<?> entity = mappingContext.getPersistentEntity(typeToUse);
		final RecordReadingPropertyValueProvider recordReadingPropertyValueProvider = new RecordReadingPropertyValueProvider(data.getRecord(), getConversionService(), simpleTypeHolder);

		EntityInstantiator instantiator = entityInstantiators.getInstantiatorFor(entity);
		Object instance = instantiator.createInstance(entity, new PersistentEntityParameterValueProvider<AerospikePersistentProperty>(entity, recordReadingPropertyValueProvider, null));
		if (data.getRecord() != null) {

			final PersistentPropertyAccessor accessor = entity.getPropertyAccessor(instance);

			entity.doWithProperties(new PropertyHandler<AerospikePersistentProperty>() {

				@Override
				public void doWithPersistentProperty(AerospikePersistentProperty persistentProperty) {
					PreferredConstructor<?, AerospikePersistentProperty> constructor = entity.getPersistenceConstructor();
					Record record = data.getRecord();
					if (record == null) return;

					if (constructor.isConstructorParameter(persistentProperty)) {
						return;
					}

					if (persistentProperty.isIdProperty()) {
						Object value = recordReadingPropertyValueProvider.getPropertyValue(persistentProperty, data.getSpringId());
						if (value != null) {
							accessor.setProperty(persistentProperty, value);
						}
						return;
					}

					Object value = recordReadingPropertyValueProvider.getPropertyValue(persistentProperty);
					if (value != null) {
						accessor.setProperty(persistentProperty, value);
					}
				}
			});


		} else {
			instance = null;
		}
		return (R) instance;
	}

	@SuppressWarnings("unchecked")
	public <R> R read(Object instance, final AerospikeData data) {
		Class<R> type = (Class<R>) instance.getClass();
		TypeInformation<?> readType = typeMapper.readType(data, ClassTypeInformation.from(type));
		TypeInformation<?> typeToUse = type.isAssignableFrom(readType.getType()) ? readType : ClassTypeInformation
				.from(type);

		final AerospikePersistentEntity<?> entity = mappingContext.getPersistentEntity(typeToUse);
		final RecordReadingPropertyValueProvider recordReadingPropertyValueProvider = new RecordReadingPropertyValueProvider(data.getRecord(), getConversionService(), simpleTypeHolder);

		if (data.getRecord() != null) {

			final PersistentPropertyAccessor accessor = entity
					.getPropertyAccessor(instance);

			entity.doWithProperties(new PropertyHandler<AerospikePersistentProperty>() {

				@Override
				public void doWithPersistentProperty(
						AerospikePersistentProperty persistentProperty) {
					PreferredConstructor<?, AerospikePersistentProperty> constructor = entity.getPersistenceConstructor();

					if (constructor.isConstructorParameter(persistentProperty)) {
						return;
					}

					if (persistentProperty.isIdProperty()) {
						Object value = recordReadingPropertyValueProvider.getPropertyValue(persistentProperty, data.getSpringId());
						if (value != null) {
							accessor.setProperty(persistentProperty, value);
						}
						return;
					}

					Object value = recordReadingPropertyValueProvider.getPropertyValue(persistentProperty);
					if (value != null) {
						accessor.setProperty(persistentProperty, value);
					}
				}
			});


		} else {
			instance = null;
		}
		return (R) instance;
	}


	/*
	 * (non-Javadoc)
	 * @see org.springframework.data.convert.EntityWriter#write(java.lang.Object, java.lang.Object)
	 */
	@Override
	public void write(Object source, final AerospikeData data) {

		if (null == source) {
			return;
		}
		final List<Bin> bins = new ArrayList<Bin>();
		Class<?> entityType = source.getClass();
		TypeInformation<? extends Object> type = ClassTypeInformation.from(entityType);

		writeInternal(source, data, type, bins);

		data.add(bins);
		data.addMetaDataToBin();
	}

	/**
	 * @param obj
	 * @param data
	 * @param type
	 * @param bins
	 */
	protected void writeInternal(final Object obj, final AerospikeData data, final TypeInformation<?> type, final List<Bin> bins) {

		if (null == obj) {
			return;
		}

		Class<?> entityType = obj.getClass();

		if (Map.class.isAssignableFrom(entityType)) {
			//writeMapInternal((Map<Object, Object>) obj, data, ClassTypeInformation.MAP,bins);
			return;
		}

		if (Collection.class.isAssignableFrom(entityType)) {
			//writeCollectionInternal((Collection<?>) obj, ClassTypeInformation.LIST, data,bins);
			return;
		}

		AerospikePersistentEntity<?> entity = mappingContext.getPersistentEntity(entityType);

		writeInternal(obj, data, entity, bins);

		typeMapper.writeType(entity.getTypeInformation(), data);

	}

	/**
	 * @param obj
	 * @param data
	 * @param entity
	 */
	protected void writeInternal(Object obj, final AerospikeData data, AerospikePersistentEntity<?> entity, final List<Bin> bins) {
		if (obj == null) {
			return;
		}

		if (null == entity) {
			throw new MappingException("No mapping metadata found for entity of type " + obj.getClass().getName());
		}

		final PersistentPropertyAccessor accessor = entity.getPropertyAccessor(obj);
		final CachingAerospikePersistentProperty idProperty = (CachingAerospikePersistentProperty) entity.getIdProperty();
		if (idProperty != null) {
			Object id = accessor.getProperty(idProperty);
			data.setID(id != null ? id.toString() : null);
			data.setSetName(entity.getSetName());
			data.addMetaDataItem(SPRING_ID_BIN, id);
			data.addMetaDataItem(idProperty.getFieldName(), idProperty.getType());
			bins.add(new Bin(idProperty.getFieldName(), accessor.getProperty(idProperty)));
		}

		entity.doWithProperties(new PropertyHandler<AerospikePersistentProperty>() {

			@Override
			public void doWithPersistentProperty(AerospikePersistentProperty persistentProperty) {
				if (persistentProperty.equals(idProperty) || !persistentProperty.isWritable()) {
					return;
				}

				Object propertyObj = accessor.getProperty(persistentProperty);

				if (propertyObj == null || simpleTypeHolder.isSimpleType(propertyObj.getClass())) {
					writeSimpleInternal(propertyObj, data, persistentProperty, accessor, bins);
				} else {
					writePropertyInternal(propertyObj, data, persistentProperty, accessor, bins);
				}
			}
		});
	}

	/**
	 * @param propertyObj
	 * @param data
	 * @param persistentProperty
	 * @param accessor
	 * @param bins
	 */
	@SuppressWarnings({ "unchecked", "rawtypes" })
	protected void writePropertyInternal(Object propertyObj, AerospikeData data, AerospikePersistentProperty persistentProperty, PersistentPropertyAccessor accessor, final List<Bin> bins) {
		if (propertyObj == null) {
			return;
		}

		TypeInformation<?> valueType = ClassTypeInformation.from(propertyObj.getClass());
		//TypeInformation<?> type = persistentProperty.getTypeInformation();
		String fieldName = ((CachingAerospikePersistentProperty) persistentProperty).getFieldName();
		data.addMetaDataItem(fieldName, valueType.getType());

		if (valueType.isCollectionLike()) {
			List<?> collection = asList(accessor.getProperty(persistentProperty));
			List propertyList = new ArrayList();
			writeCollectionInternal(collection, valueType, propertyList);
			Bin collectionBin = new Bin(fieldName, propertyList);
			bins.add(collectionBin);
		} else if (valueType.isMap()) {
			data.addMetaDataItem(fieldName, propertyObj.getClass());
			Value value = new MapValue((Map<?, ?>) accessor.getProperty(persistentProperty));
			bins.add(new Bin(fieldName, value));
		} else if (Value.class.isAssignableFrom(valueType.getType())){
			bins.add(new Bin(fieldName, propertyObj));
		} else if (conversionService.canConvert(propertyObj.getClass(), String.class)) {
			Value value = new Value.StringValue(conversionService.convert(propertyObj, String.class));
			bins.add(new Bin(fieldName, value));
		} else {
			AerospikePersistentEntity<?> childEntity = mappingContext.getPersistentEntity(propertyObj.getClass());
			AerospikeData childData = AerospikeData.forWrite(data.getNamespace());
			final List<Bin> childBins = new ArrayList<Bin>();
			writeInternal(propertyObj, childData, childEntity, childBins);

			typeMapper.writeType(childEntity.getTypeInformation(), childData);
			if (data.getSetName() == null) {
				data.setSetName(childEntity.getSetName());
			}
			childData.add(childBins);
			childData.addMetaDataToBin();
			bins.add(new Bin(fieldName, AerospikeData.convertToMap(childData, this.simpleTypeHolder))); //works but does not finnish
		}
	}

	/**
	 * @param source
	 * @return
	 */
	@SuppressWarnings({ "unchecked", "rawtypes" })
	private static List<?> asList(Object source) {

		if (source instanceof Collection) {
			return new ArrayList((Collection<?>) source);
		}
		return null;
	}

	/**
	 * Returns given object as {@link Collection}. Will return the {@link Collection} as is if the source is a
	 * {@link Collection} already, will convert an array into a {@link Collection} or simply create a single element
	 * collection for everything else.
	 *
	 * @param source
	 * @return
	 */
	@SuppressWarnings("unused")
	private static Collection<?> asCollection(Object source) {
		if (source instanceof Collection) {
			return (Collection<?>) source;
		}

		return source.getClass().isArray() ? CollectionUtils.arrayToList(source) : Collections.singleton(source);
	}

	/**
	 * @param propertyObj
	 * @param data
	 * @param persistentProperty
	 * @param bins
	 * @param accessor
	 */
	protected void writeSimpleInternal(Object propertyObj, AerospikeData data, AerospikePersistentProperty persistentProperty, PersistentPropertyAccessor accessor, List<Bin> bins) {
		String fieldName = ((CachingAerospikePersistentProperty) persistentProperty).getFieldName();
		data.addMetaDataItem(fieldName, persistentProperty.getType());
		bins.add(new Bin(fieldName, accessor.getProperty(persistentProperty)));

	}

	/**
	 * @param collection
	 * @param type
	 * @param propertyList
	 */
	@SuppressWarnings({ "unchecked", "rawtypes" })
	protected <T> void writeCollectionInternal(Collection<?> collection, TypeInformation<?> type, List<T> propertyList) {

		Map map = null;

		for (Object element : collection) {
			if (element == null) {
				continue;
			}
			Class<?> elementType = element == null ? null : element.getClass();
			AerospikePersistentEntity<?> entity = mappingContext.getPersistentEntity(elementType);

			if (elementType == null || simpleTypeHolder.isSimpleType(elementType)) {
				propertyList.add((T) element);
			} else if (element instanceof Collection || elementType.isArray()) {
				//bins.add(writeCollectionInternal(asCollection(element), componentType, new BasicDBList()));
			} else {
				AerospikeData childData = AerospikeData.forWrite(entity.getSetName());
				final List<Bin> childBins = new ArrayList<Bin>();
				writeInternal(element, childData, entity, childBins);

				typeMapper.writeType(entity.getTypeInformation(), childData);
				childData.add(childBins);
				childData.addMetaDataToBin();
				map = AerospikeData.convertToMap(childData, simpleTypeHolder);
				propertyList.add((T) map);
			}
		}
	}

	/**
	 * @param obj
	 * @param data
	 * @param propertyType
	 * @param bins
	 */
	protected void writeMapInternal(Map<Object, Object> obj, AerospikeData data, TypeInformation<?> propertyType, List<Bin> bins) {

	}

	/**
	 * A {@link PropertyValueProvider} to lookup values on the configured {@link Record}.
	 *
	 * @author Oliver Gierke
	 */
	private class RecordReadingPropertyValueProvider implements PropertyValueProvider<AerospikePersistentProperty> {

		private final Record record;
		private final ConversionService conversionService;
		@SuppressWarnings("unused")
		private final SimpleTypeHolder simpleTypeHolder;

		/**
		 * Creates a new {@link RecordReadingPropertyValueProvider} for the given {@link Record}.
		 *
		 * @param record			must not be {@literal null}.
		 * @param conversionService
		 */
		public RecordReadingPropertyValueProvider(Record record, ConversionService conversionService, SimpleTypeHolder simpleTypeHolder) {
			this.record = record;
			this.conversionService = conversionService;
			this.simpleTypeHolder = simpleTypeHolder;
		}

		/*
		 * (non-Javadoc)
		 * @see org.springframework.data.mapping.model.PropertyValueProvider#getPropertyValue(org.springframework.data.mapping.PersistentProperty)
		 */
		@Override
		@SuppressWarnings("unchecked")
		public <T> T getPropertyValue(AerospikePersistentProperty property) {
			if (record == null) {
				return null;
			}

			Object propertyObject = record.getValue(((CachingAerospikePersistentProperty) property).getFieldName());

			if (propertyObject == null) {
				return null;
			}

			if (propertyObject instanceof HashMap<?, ?> && ((Map<?, ?>) propertyObject).containsKey(MappingAerospikeConverter.SPRING_ID_BIN)) {
				AerospikeData aerospikeData = AerospikeData.convertToAerospikeData((Map<?, ?>) propertyObject);
				return (T) read(property.getType(), aerospikeData);
			}

			return (T) conversionService.convert(propertyObject, TypeDescriptor.valueOf(propertyObject.getClass()), TypeDescriptor.valueOf(property.getType()));
		}

		/*
		 * (non-Javadoc)
		 * @see org.springframework.data.mapping.model.PropertyValueProvider#getPropertyValue(org.springframework.data.mapping.PersistentProperty)
		 */
		@SuppressWarnings("unchecked")
		public <T> T getPropertyValue(AerospikePersistentProperty property, Object propertyObject) {
			T value = null;
			if (record == null) return value;
			if (propertyObject != null) {
				value = (T) conversionService.convert(propertyObject, TypeDescriptor.valueOf(propertyObject.getClass()), TypeDescriptor.valueOf(property.getType()));
			}
			return value;
		}
	}

	private static enum AerospikeTypeAliasAccessor implements TypeAliasAccessor<AerospikeData> {
		INSTANCE;

		private static final String TYPE_BIN_NAME = "spring_class";

		/*
		 * (non-Javadoc)
		 * @see org.springframework.data.convert.TypeAliasAccessor#readAliasFrom(java.lang.Object)
		 */
		@Override
		public Object readAliasFrom(AerospikeData source) {
			Assert.notNull(source, "AerospikeData source can not be NULL");
			if (source.getRecord() == null) return null;
			return source.getMetaData() == null ? null : source.getMetaData().getAerospikeMetaDataUsingKey(TYPE_BIN_NAME);
		}

		/*
		 * (non-Javadoc)
		 * @see org.springframework.data.convert.TypeAliasAccessor#writeTypeTo(java.lang.Object, java.lang.Object)
		 */
		@Override
		public void writeTypeTo(AerospikeData sink, Object alias) {
			sink.addMetaDataItem(TYPE_BIN_NAME, alias.toString());
		}
	}

=======

	@Override
	public <R> R read(Class<R> type, final AerospikeReadData data) {
		return readConverter.read(type, data);
	}

	@Override
	public void write(Object source, AerospikeWriteData sink) {
		writeConverter.write(source, sink);
	}
>>>>>>> 4658bab9
}<|MERGE_RESOLUTION|>--- conflicted
+++ resolved
@@ -15,16 +15,19 @@
  */
 package org.springframework.data.aerospike.convert;
 
+import static java.util.Arrays.asList;
+
+import java.util.Map;
+
 import org.springframework.beans.factory.InitializingBean;
 import org.springframework.core.convert.ConversionService;
 import org.springframework.core.convert.support.DefaultConversionService;
 import org.springframework.core.convert.support.GenericConversionService;
 import org.springframework.data.aerospike.mapping.AerospikeMappingContext;
-import org.springframework.data.convert.*;
-
-import java.util.Map;
-
-import static java.util.Arrays.asList;
+import org.springframework.data.convert.DefaultTypeMapper;
+import org.springframework.data.convert.EntityInstantiators;
+import org.springframework.data.convert.SimpleTypeInformationMapper;
+import org.springframework.data.convert.TypeMapper;
 
 /**
  * An implementation of {@link AerospikeConverter} to read domain objects from {@link AerospikeReadData} and write domain
@@ -69,436 +72,6 @@
 		return conversionService;
 	}
 
-<<<<<<< HEAD
-	/*
-	 * (non-Javadoc)
-	 * @see org.springframework.data.convert.EntityReader#read(java.lang.Class, S)
-	 */
-	@Override
-	@SuppressWarnings("unchecked")
-	public <R> R read(Class<R> type, final AerospikeData data) {
-
-		TypeInformation<?> readType = typeMapper.readType(data, ClassTypeInformation.from(type));
-		TypeInformation<?> typeToUse = type.isAssignableFrom(readType.getType()) ? readType : ClassTypeInformation
-				.from(type);
-
-		final AerospikePersistentEntity<?> entity = mappingContext.getPersistentEntity(typeToUse);
-		final RecordReadingPropertyValueProvider recordReadingPropertyValueProvider = new RecordReadingPropertyValueProvider(data.getRecord(), getConversionService(), simpleTypeHolder);
-
-		EntityInstantiator instantiator = entityInstantiators.getInstantiatorFor(entity);
-		Object instance = instantiator.createInstance(entity, new PersistentEntityParameterValueProvider<AerospikePersistentProperty>(entity, recordReadingPropertyValueProvider, null));
-		if (data.getRecord() != null) {
-
-			final PersistentPropertyAccessor accessor = entity.getPropertyAccessor(instance);
-
-			entity.doWithProperties(new PropertyHandler<AerospikePersistentProperty>() {
-
-				@Override
-				public void doWithPersistentProperty(AerospikePersistentProperty persistentProperty) {
-					PreferredConstructor<?, AerospikePersistentProperty> constructor = entity.getPersistenceConstructor();
-					Record record = data.getRecord();
-					if (record == null) return;
-
-					if (constructor.isConstructorParameter(persistentProperty)) {
-						return;
-					}
-
-					if (persistentProperty.isIdProperty()) {
-						Object value = recordReadingPropertyValueProvider.getPropertyValue(persistentProperty, data.getSpringId());
-						if (value != null) {
-							accessor.setProperty(persistentProperty, value);
-						}
-						return;
-					}
-
-					Object value = recordReadingPropertyValueProvider.getPropertyValue(persistentProperty);
-					if (value != null) {
-						accessor.setProperty(persistentProperty, value);
-					}
-				}
-			});
-
-
-		} else {
-			instance = null;
-		}
-		return (R) instance;
-	}
-
-	@SuppressWarnings("unchecked")
-	public <R> R read(Object instance, final AerospikeData data) {
-		Class<R> type = (Class<R>) instance.getClass();
-		TypeInformation<?> readType = typeMapper.readType(data, ClassTypeInformation.from(type));
-		TypeInformation<?> typeToUse = type.isAssignableFrom(readType.getType()) ? readType : ClassTypeInformation
-				.from(type);
-
-		final AerospikePersistentEntity<?> entity = mappingContext.getPersistentEntity(typeToUse);
-		final RecordReadingPropertyValueProvider recordReadingPropertyValueProvider = new RecordReadingPropertyValueProvider(data.getRecord(), getConversionService(), simpleTypeHolder);
-
-		if (data.getRecord() != null) {
-
-			final PersistentPropertyAccessor accessor = entity
-					.getPropertyAccessor(instance);
-
-			entity.doWithProperties(new PropertyHandler<AerospikePersistentProperty>() {
-
-				@Override
-				public void doWithPersistentProperty(
-						AerospikePersistentProperty persistentProperty) {
-					PreferredConstructor<?, AerospikePersistentProperty> constructor = entity.getPersistenceConstructor();
-
-					if (constructor.isConstructorParameter(persistentProperty)) {
-						return;
-					}
-
-					if (persistentProperty.isIdProperty()) {
-						Object value = recordReadingPropertyValueProvider.getPropertyValue(persistentProperty, data.getSpringId());
-						if (value != null) {
-							accessor.setProperty(persistentProperty, value);
-						}
-						return;
-					}
-
-					Object value = recordReadingPropertyValueProvider.getPropertyValue(persistentProperty);
-					if (value != null) {
-						accessor.setProperty(persistentProperty, value);
-					}
-				}
-			});
-
-
-		} else {
-			instance = null;
-		}
-		return (R) instance;
-	}
-
-
-	/*
-	 * (non-Javadoc)
-	 * @see org.springframework.data.convert.EntityWriter#write(java.lang.Object, java.lang.Object)
-	 */
-	@Override
-	public void write(Object source, final AerospikeData data) {
-
-		if (null == source) {
-			return;
-		}
-		final List<Bin> bins = new ArrayList<Bin>();
-		Class<?> entityType = source.getClass();
-		TypeInformation<? extends Object> type = ClassTypeInformation.from(entityType);
-
-		writeInternal(source, data, type, bins);
-
-		data.add(bins);
-		data.addMetaDataToBin();
-	}
-
-	/**
-	 * @param obj
-	 * @param data
-	 * @param type
-	 * @param bins
-	 */
-	protected void writeInternal(final Object obj, final AerospikeData data, final TypeInformation<?> type, final List<Bin> bins) {
-
-		if (null == obj) {
-			return;
-		}
-
-		Class<?> entityType = obj.getClass();
-
-		if (Map.class.isAssignableFrom(entityType)) {
-			//writeMapInternal((Map<Object, Object>) obj, data, ClassTypeInformation.MAP,bins);
-			return;
-		}
-
-		if (Collection.class.isAssignableFrom(entityType)) {
-			//writeCollectionInternal((Collection<?>) obj, ClassTypeInformation.LIST, data,bins);
-			return;
-		}
-
-		AerospikePersistentEntity<?> entity = mappingContext.getPersistentEntity(entityType);
-
-		writeInternal(obj, data, entity, bins);
-
-		typeMapper.writeType(entity.getTypeInformation(), data);
-
-	}
-
-	/**
-	 * @param obj
-	 * @param data
-	 * @param entity
-	 */
-	protected void writeInternal(Object obj, final AerospikeData data, AerospikePersistentEntity<?> entity, final List<Bin> bins) {
-		if (obj == null) {
-			return;
-		}
-
-		if (null == entity) {
-			throw new MappingException("No mapping metadata found for entity of type " + obj.getClass().getName());
-		}
-
-		final PersistentPropertyAccessor accessor = entity.getPropertyAccessor(obj);
-		final CachingAerospikePersistentProperty idProperty = (CachingAerospikePersistentProperty) entity.getIdProperty();
-		if (idProperty != null) {
-			Object id = accessor.getProperty(idProperty);
-			data.setID(id != null ? id.toString() : null);
-			data.setSetName(entity.getSetName());
-			data.addMetaDataItem(SPRING_ID_BIN, id);
-			data.addMetaDataItem(idProperty.getFieldName(), idProperty.getType());
-			bins.add(new Bin(idProperty.getFieldName(), accessor.getProperty(idProperty)));
-		}
-
-		entity.doWithProperties(new PropertyHandler<AerospikePersistentProperty>() {
-
-			@Override
-			public void doWithPersistentProperty(AerospikePersistentProperty persistentProperty) {
-				if (persistentProperty.equals(idProperty) || !persistentProperty.isWritable()) {
-					return;
-				}
-
-				Object propertyObj = accessor.getProperty(persistentProperty);
-
-				if (propertyObj == null || simpleTypeHolder.isSimpleType(propertyObj.getClass())) {
-					writeSimpleInternal(propertyObj, data, persistentProperty, accessor, bins);
-				} else {
-					writePropertyInternal(propertyObj, data, persistentProperty, accessor, bins);
-				}
-			}
-		});
-	}
-
-	/**
-	 * @param propertyObj
-	 * @param data
-	 * @param persistentProperty
-	 * @param accessor
-	 * @param bins
-	 */
-	@SuppressWarnings({ "unchecked", "rawtypes" })
-	protected void writePropertyInternal(Object propertyObj, AerospikeData data, AerospikePersistentProperty persistentProperty, PersistentPropertyAccessor accessor, final List<Bin> bins) {
-		if (propertyObj == null) {
-			return;
-		}
-
-		TypeInformation<?> valueType = ClassTypeInformation.from(propertyObj.getClass());
-		//TypeInformation<?> type = persistentProperty.getTypeInformation();
-		String fieldName = ((CachingAerospikePersistentProperty) persistentProperty).getFieldName();
-		data.addMetaDataItem(fieldName, valueType.getType());
-
-		if (valueType.isCollectionLike()) {
-			List<?> collection = asList(accessor.getProperty(persistentProperty));
-			List propertyList = new ArrayList();
-			writeCollectionInternal(collection, valueType, propertyList);
-			Bin collectionBin = new Bin(fieldName, propertyList);
-			bins.add(collectionBin);
-		} else if (valueType.isMap()) {
-			data.addMetaDataItem(fieldName, propertyObj.getClass());
-			Value value = new MapValue((Map<?, ?>) accessor.getProperty(persistentProperty));
-			bins.add(new Bin(fieldName, value));
-		} else if (Value.class.isAssignableFrom(valueType.getType())){
-			bins.add(new Bin(fieldName, propertyObj));
-		} else if (conversionService.canConvert(propertyObj.getClass(), String.class)) {
-			Value value = new Value.StringValue(conversionService.convert(propertyObj, String.class));
-			bins.add(new Bin(fieldName, value));
-		} else {
-			AerospikePersistentEntity<?> childEntity = mappingContext.getPersistentEntity(propertyObj.getClass());
-			AerospikeData childData = AerospikeData.forWrite(data.getNamespace());
-			final List<Bin> childBins = new ArrayList<Bin>();
-			writeInternal(propertyObj, childData, childEntity, childBins);
-
-			typeMapper.writeType(childEntity.getTypeInformation(), childData);
-			if (data.getSetName() == null) {
-				data.setSetName(childEntity.getSetName());
-			}
-			childData.add(childBins);
-			childData.addMetaDataToBin();
-			bins.add(new Bin(fieldName, AerospikeData.convertToMap(childData, this.simpleTypeHolder))); //works but does not finnish
-		}
-	}
-
-	/**
-	 * @param source
-	 * @return
-	 */
-	@SuppressWarnings({ "unchecked", "rawtypes" })
-	private static List<?> asList(Object source) {
-
-		if (source instanceof Collection) {
-			return new ArrayList((Collection<?>) source);
-		}
-		return null;
-	}
-
-	/**
-	 * Returns given object as {@link Collection}. Will return the {@link Collection} as is if the source is a
-	 * {@link Collection} already, will convert an array into a {@link Collection} or simply create a single element
-	 * collection for everything else.
-	 *
-	 * @param source
-	 * @return
-	 */
-	@SuppressWarnings("unused")
-	private static Collection<?> asCollection(Object source) {
-		if (source instanceof Collection) {
-			return (Collection<?>) source;
-		}
-
-		return source.getClass().isArray() ? CollectionUtils.arrayToList(source) : Collections.singleton(source);
-	}
-
-	/**
-	 * @param propertyObj
-	 * @param data
-	 * @param persistentProperty
-	 * @param bins
-	 * @param accessor
-	 */
-	protected void writeSimpleInternal(Object propertyObj, AerospikeData data, AerospikePersistentProperty persistentProperty, PersistentPropertyAccessor accessor, List<Bin> bins) {
-		String fieldName = ((CachingAerospikePersistentProperty) persistentProperty).getFieldName();
-		data.addMetaDataItem(fieldName, persistentProperty.getType());
-		bins.add(new Bin(fieldName, accessor.getProperty(persistentProperty)));
-
-	}
-
-	/**
-	 * @param collection
-	 * @param type
-	 * @param propertyList
-	 */
-	@SuppressWarnings({ "unchecked", "rawtypes" })
-	protected <T> void writeCollectionInternal(Collection<?> collection, TypeInformation<?> type, List<T> propertyList) {
-
-		Map map = null;
-
-		for (Object element : collection) {
-			if (element == null) {
-				continue;
-			}
-			Class<?> elementType = element == null ? null : element.getClass();
-			AerospikePersistentEntity<?> entity = mappingContext.getPersistentEntity(elementType);
-
-			if (elementType == null || simpleTypeHolder.isSimpleType(elementType)) {
-				propertyList.add((T) element);
-			} else if (element instanceof Collection || elementType.isArray()) {
-				//bins.add(writeCollectionInternal(asCollection(element), componentType, new BasicDBList()));
-			} else {
-				AerospikeData childData = AerospikeData.forWrite(entity.getSetName());
-				final List<Bin> childBins = new ArrayList<Bin>();
-				writeInternal(element, childData, entity, childBins);
-
-				typeMapper.writeType(entity.getTypeInformation(), childData);
-				childData.add(childBins);
-				childData.addMetaDataToBin();
-				map = AerospikeData.convertToMap(childData, simpleTypeHolder);
-				propertyList.add((T) map);
-			}
-		}
-	}
-
-	/**
-	 * @param obj
-	 * @param data
-	 * @param propertyType
-	 * @param bins
-	 */
-	protected void writeMapInternal(Map<Object, Object> obj, AerospikeData data, TypeInformation<?> propertyType, List<Bin> bins) {
-
-	}
-
-	/**
-	 * A {@link PropertyValueProvider} to lookup values on the configured {@link Record}.
-	 *
-	 * @author Oliver Gierke
-	 */
-	private class RecordReadingPropertyValueProvider implements PropertyValueProvider<AerospikePersistentProperty> {
-
-		private final Record record;
-		private final ConversionService conversionService;
-		@SuppressWarnings("unused")
-		private final SimpleTypeHolder simpleTypeHolder;
-
-		/**
-		 * Creates a new {@link RecordReadingPropertyValueProvider} for the given {@link Record}.
-		 *
-		 * @param record			must not be {@literal null}.
-		 * @param conversionService
-		 */
-		public RecordReadingPropertyValueProvider(Record record, ConversionService conversionService, SimpleTypeHolder simpleTypeHolder) {
-			this.record = record;
-			this.conversionService = conversionService;
-			this.simpleTypeHolder = simpleTypeHolder;
-		}
-
-		/*
-		 * (non-Javadoc)
-		 * @see org.springframework.data.mapping.model.PropertyValueProvider#getPropertyValue(org.springframework.data.mapping.PersistentProperty)
-		 */
-		@Override
-		@SuppressWarnings("unchecked")
-		public <T> T getPropertyValue(AerospikePersistentProperty property) {
-			if (record == null) {
-				return null;
-			}
-
-			Object propertyObject = record.getValue(((CachingAerospikePersistentProperty) property).getFieldName());
-
-			if (propertyObject == null) {
-				return null;
-			}
-
-			if (propertyObject instanceof HashMap<?, ?> && ((Map<?, ?>) propertyObject).containsKey(MappingAerospikeConverter.SPRING_ID_BIN)) {
-				AerospikeData aerospikeData = AerospikeData.convertToAerospikeData((Map<?, ?>) propertyObject);
-				return (T) read(property.getType(), aerospikeData);
-			}
-
-			return (T) conversionService.convert(propertyObject, TypeDescriptor.valueOf(propertyObject.getClass()), TypeDescriptor.valueOf(property.getType()));
-		}
-
-		/*
-		 * (non-Javadoc)
-		 * @see org.springframework.data.mapping.model.PropertyValueProvider#getPropertyValue(org.springframework.data.mapping.PersistentProperty)
-		 */
-		@SuppressWarnings("unchecked")
-		public <T> T getPropertyValue(AerospikePersistentProperty property, Object propertyObject) {
-			T value = null;
-			if (record == null) return value;
-			if (propertyObject != null) {
-				value = (T) conversionService.convert(propertyObject, TypeDescriptor.valueOf(propertyObject.getClass()), TypeDescriptor.valueOf(property.getType()));
-			}
-			return value;
-		}
-	}
-
-	private static enum AerospikeTypeAliasAccessor implements TypeAliasAccessor<AerospikeData> {
-		INSTANCE;
-
-		private static final String TYPE_BIN_NAME = "spring_class";
-
-		/*
-		 * (non-Javadoc)
-		 * @see org.springframework.data.convert.TypeAliasAccessor#readAliasFrom(java.lang.Object)
-		 */
-		@Override
-		public Object readAliasFrom(AerospikeData source) {
-			Assert.notNull(source, "AerospikeData source can not be NULL");
-			if (source.getRecord() == null) return null;
-			return source.getMetaData() == null ? null : source.getMetaData().getAerospikeMetaDataUsingKey(TYPE_BIN_NAME);
-		}
-
-		/*
-		 * (non-Javadoc)
-		 * @see org.springframework.data.convert.TypeAliasAccessor#writeTypeTo(java.lang.Object, java.lang.Object)
-		 */
-		@Override
-		public void writeTypeTo(AerospikeData sink, Object alias) {
-			sink.addMetaDataItem(TYPE_BIN_NAME, alias.toString());
-		}
-	}
-
-=======
 
 	@Override
 	public <R> R read(Class<R> type, final AerospikeReadData data) {
@@ -509,5 +82,5 @@
 	public void write(Object source, AerospikeWriteData sink) {
 		writeConverter.write(source, sink);
 	}
->>>>>>> 4658bab9
+
 }